**Binaries can be downloaded via [Releases](https://gitlab.com/gitlab-com/support/toolbox/strace-parser/-/releases), or [Repository -> Tags](https://gitlab.com/gitlab-com/support/toolbox/strace-parser/-/tags)**

A tool to analyze raw `strace` data.

Similar to output provided by the `-c` flag, but with more detail and capable of handling multiple PIDs.

It can generate the following metrics:
   * A summary of the top processes, including total syscalls and time spent
   * Statistics on each type of syscall made for a given number of proccesses
   * Details of a process, including the statistics, files opened, and related PIDS
   * A list of all programs executed in session
   * A list of all file opened in session
   * A list of all read/write calls made in session
   * A histogram showing the quantized distribution of execution times for a given syscall
   * A `pstree` style graph of traced processes

The parser will attempt to find all sibling threads of traced processes. For a command executed with or after
the start of the trace this will always be accurate. On existing processes some threads may not be found.
The parser checks for `futex` calls with a `*_PRIVATE` flag that share an `uaddr`; if these do not occur the
parser cannot relate the processes.

**NOTE**: `strace` must be run with the at least the `-tt -T -f` flags for
required data to be captured. Including `-yyy` will provide file details in the `io` subcommand.

I recommend using `strace -fttTyyy -s 1024` as default flags.

<<<<<<< HEAD
## Building from Source
=======
**NOTE**: Because `strace` may slow down the target system by up to 10x,
it is not recommended for use in a production environment
except as a last resort. See [this article](http://www.brendangregg.com/blog/2014-05-11/strace-wow-much-syscall.html)
for more information on the performance impacts of `strace`.

## Building
>>>>>>> a731c1bc

You'll need the Rust compiler 1.42 or above, which can be obtained at [https://rustup.rs/](https://rustup.rs/).

Build with `cargo build --release`, the binary will be located at `target/release/strace-parser`.

## Usage

`strace-parser <INPUT> <SUBCOMMAND> [FLAGS] [OPTIONS]`

**Args**:
   * `<INPUT>` - strace output file to analyze

**Subcommands**:

  * `exec` - List programs executed
  * `files` - List files opened
  * `help` - Print a brief help message
  * `io` - Show details of I/O syscalls: read, recv, recvfrom, recvmsg, send, sendmsg, sendto, and write
  * `list-pids` - List of PIDs and their syscall stats
  * `pid` - Details of PID(s) including syscalls stats, exec'd process, and slowest 'open' calls
  * `quantize` - Prints a log₂ scale histogram of the quantized execution times in μsecs for a syscall
  * `summary` - Overview of PIDs in session
  * `tree` - pstree-style view of traced processes

Note that all subcommands can be arbritrarily abbreviated.

For example, `strace-parser trace.txt s` goes to summary, while `strace-parser trace.txt fi` goes to files.

---

### Subcommand Details

#### summary

By default results are sorted by time the process was active, can be changed with `-s, --sort`

`strace-parser <INPUT> summary [OPTIONS]`

**Options**:

   * `-c, --count <COUNT>` - The number of PIDs to print, defaults to 25
   * `-s, --sort <SORT_BY>` - Field to sort results by, defaults to active time. Options:
       * `active_time`
       * `children`
       * `pid` 
       * `syscalls`
       * `total_time`
       * `user_time`

```
$ strace-parser trace.txt summary --count 2

Top 2 PIDs by Active Time
-----------

  pid    	 actv (ms)	 wait (ms)	total (ms)	% of actv	 syscalls	 children
  -------	----------	----------	----------	---------	---------	---------
  18741  	   374.363	 10112.698	 10487.062	   65.85%	     4098	        0
  17021  	    67.277	 11131.771	 11199.049	   11.83%	     1473	        0

PIDs   101
real   1m0.609s
user   0m36.305s
sys    12m17.512s
```
---

#### list-pids

Print a list of the syscall stats of the top PIDs.

`strace-parser <INPUT> list-pids [OPTIONS]`

**Options**:

   * `-c, --count <COUNT>` - The number of PIDs to print, defaults to 25
   * `-s, --sort <SORT_BY>` - Field to sort results by, defaults to active time. Options:
       * `active_time`
       * `children`
       * `pid` 
       * `syscalls`
       * `total_time`
       * `user_time`

```
$ strace-parser trace.txt list_pids --count 2 --sort syscalls
Details of Top 2 PIDs by Syscall Count
-----------

PID 18741
4098 syscalls, active time: 374.363ms, total time: 10487.062ms

  syscall        	   count	total (ms)	  max (ms)	  avg (ms)	  min (ms)	errors
  ---------------	--------	----------	----------	----------	----------	--------
  select         	      42	  9893.016	  4806.976	   235.548	     0.012
  clock_gettime  	    2550	   208.378	     3.959	     0.082	     0.008
  futex          	      79	   206.069	   101.633	     2.608	     0.009	EAGAIN: 3   ETIMEDOUT: 5

PID 17021
1473 syscalls, active time: 67.277ms, total time: 11199.049ms

  syscall        	   count	total (ms)	  max (ms)	  avg (ms)	  min (ms)	errors
  ---------------	--------	----------	----------	----------	----------	--------
  select         	      42	 11115.210	  4814.914	   264.648	     0.013
  clock_gettime  	     860	    20.842	     2.273	     0.024	     0.009
  fcntl          	     121	    13.360	     7.037	     0.110	     0.011
```

---

#### pid

Details of PID(s) including syscalls stats, processes executed, sibling threads, exit code, and slowest `open` and `openat` calls

`strace-parser <INPUT> pid [FLAGS] <PIDS>...`

**Args**:
   * `<PIDS>...` - PID(s) to analyze

**Flags**:
   * `-r, --related` - Include parent and child PIDs of <PIDS> in results
   * `-t, --threads` - Include sibling threads of <PIDS> in results

```
$ strace-parser trace.txt pid 16747
PID 28912

  349 syscalls, active time: 5.746ms, user time: 10.892ms, total time: 66.577ms
  start time: 21:16:56.521660    end time: 21:16:56.588237

  syscall                 count    total (ms)      max (ms)      avg (ms)      min (ms)    errors
  -----------------    --------    ----------    ----------    ----------    ----------    --------
  wait4                       2        49.738        49.713        24.869         0.025
  fcntl                     265         2.447         0.060         0.009         0.008    EBADF: 252
  execve                      1         1.196         1.196         1.196         1.196
  clone                       3         0.543         0.325         0.181         0.092
  ---------------

  Program Executed: /bin/sh -c "/opt/gitlab/bin/gitlab-psql -d template1 -c 'SELECT datname FROM pg_database' -A | grep -x gitlabhq_production"
  Time: 21:16:56.533040
  Exit code: 0

  Parent PID:  28898
  Threads:  28914
  Child PIDs:  28915, 28916

  Slowest file open times for PID 28912:

    dur (ms)       timestamp            error         file name
  ----------    ---------------    ---------------    ---------
       0.026    21:16:56.534623           -           /etc/ld.so.cache
       0.024    21:16:56.534879           -           /lib/x86_64-linux-gnu/libc.so.6
       0.018    21:16:56.524736           -           /proc/self/status
```

---

#### exec

Print a list of all programs executed in session via `execve`

`strace-parser <INPUT> exec [FLAGS] [OPTIONS]`

**Options**:
   * `-p, --pid <PIDS>...` - Limit results to one or more PIDs

**Flags**:
   * `-r, --related` - Include parent and child PIDs of <PIDS> in results
   * `-t, --threads` - Include sibling threads of <PIDS> in results

```
$ strace-parser trace.txt exec --pid 28912 --related
Programs Executed

  pid       exit    time                program
  ------    ----    ---------------     -------
  28898        1    21:16:52.375031     /opt/gitlab/embedded/bin/omnibus-ctl gitlab /opt/gitlab/embedded/service/omnibus-ctl* replicate-geo-database --host=primary.geo.example.com --slot-name=secondary_geo_example_com --backup-timeout=21600
  28912        0    21:16:56.533040     /bin/sh -c "/opt/gitlab/bin/gitlab-psql -d template1 -c 'SELECT datname FROM pg_database' -A | grep -x gitlabhq_production"
  28915        0    21:16:56.537770     /opt/gitlab/bin/gitlab-psql -d template1 -c "SELECT datname FROM pg_database" -A
  28915        0    21:16:56.558860     /opt/gitlab/embedded/bin/chpst -u gitlab-psql -U gitlab-psql /usr/bin/env PGSSLCOMPRESSION=0 /opt/gitlab/embedded/bin/psql -p 5432 -h /var/opt/gitlab/postgresql -d gitlabhq_production -d template1 -c "SELECT datname FROM pg_database" -A
  28915        0    21:16:56.564387     /usr/bin/env PGSSLCOMPRESSION=0 /opt/gitlab/embedded/bin/psql -p 5432 -h /var/opt/gitlab/postgresql -d gitlabhq_production -d template1 -c "SELECT datname FROM pg_database" -A
  28915        0    21:16:56.566690     /opt/gitlab/embedded/bin/psql -p 5432 -h /var/opt/gitlab/postgresql -d gitlabhq_production -d template1 -c "SELECT datname FROM pg_database" -A
  28916        0    21:16:56.538270     /bin/grep -x gitlabhq_production
```

---

#### files

Print a list of all files opened in session via `open` and `openat`

`strace-parser <INPUT> files [FLAGS] [OPTIONS]`

**Options**:
   * `-p, --pid <PIDS>...` - Limit results to one or more PIDs
   * `-s, --sort <SORT_BY>` - Field to sort results by, defaults to timestamp. Options:
      * `duration`
      * `pid`
      * `time`

**Flags**:
   * `-r, --related` - Include parent and child PIDs of <PIDS> in results
   * `-t, --threads` - Include sibling threads of <PIDS> in results

```
$ strace-parser trace.txt files --pid 2913
Files Opened

      pid	 open (ms)  	   timestamp   	        error     	   file name
  -------	------------	---------------	   ---------------	   ---------
     2913	       0.553	11:35:02.902746	          -       	   /dev/null
     2913	       0.355	11:35:11.658594	          -       	   /proc/stat
```

---

#### io

Print details of all `read`, `write`, `recv`, `recvfrom`, `recvmsg`, `send`, `sendto`, and `sendmsg` calls in session

`strace-parser <INPUT> io [FLAGS] [OPTIONS]`

**Options**:
   * `-p, --pid <PIDS>...` - Limit results to one or more PIDs
   * `-s, --sort <SORT_BY>` - Field to sort results by, defaults to timestamp. Options:
      * `duration`
      * `pid`
      * `time`

**Flags**:
   * `-r, --related` - Include parent and child PIDs of <PIDS> in results
   * `-t, --threads` - Include sibling threads of <PIDS> in results

```
I/O Performed

      pid      dur (ms)       timestamp       syscall        bytes         error          file name
  -------    ----------    ---------------    --------    --------    ---------------     ---------
    20212         0.076    11:26:27.294812    read               0            -           pipe:[2645699502]
    20212         0.080    11:26:27.295020    read               0            -           pipe:[2645699502]
    20212         0.108    11:26:27.295187    read               0            -           pipe:[2645699502]
    20212         0.170    11:26:27.392784    write             30            -           UNIX:[2645216608->2645215442]
```

---

#### quantize

Prints a log₂ scale histogram of the quantized execution times in μsecs for a given syscall.

`strace-parser quantize [FLAGS] [OPTIONS] <SYSCALL>`

**Args**:
   * `<SYSCALL>` - Syscall to analyze

**Options**:
   * `-p, --pid <PIDS>...` - Limit results to one or more PIDs

**Flags**:
   * `-r, --related` - Include parent and child PIDs of <PIDS> in results
   * `-t, --threads` - Include sibling threads of <PIDS> in results

```
$ strace-parser trace.txt quantize write --pid 2993 28861 --related
  syscall: write
  pids: 28861 27191 2993 27758 27569 28136 27947 28514 27222 27411 and 17 more...

    μsecs       	     count	 distribution
    ------------	  --------	 ----------------------------------------
      16 -> 31  	        10	|                                        |
      32 -> 63  	       206	|▇                                       |
      64 -> 127 	       992	|▇▇▇▇▇▇▇                                 |
     128 -> 255 	      3668	|▇▇▇▇▇▇▇▇▇▇▇▇▇▇▇▇▇▇▇▇▇▇▇▇▇▇▇▇            |
     256 -> 511 	      5171	|▇▇▇▇▇▇▇▇▇▇▇▇▇▇▇▇▇▇▇▇▇▇▇▇▇▇▇▇▇▇▇▇▇▇▇▇▇▇▇▇|
     512 -> 1K  	       765	|▇▇▇▇▇                                   |
      1K -> 2K  	        95	|                                        |
      2K -> 4K  	        32	|                                        |
      4K -> 8K  	        14	|                                        |
      8K -> 16K 	         2	|                                        |
     16K -> 32K 	         0	|                                        |
     32K -> 64K 	         1	|                                        |
```

---

#### tree

Print a `pstree` style graph of PIDs and their children. Sibling threads are surrounded by curly brackets.

`strace-parser tree [FLAGS]`

**Flags**:
   * `-t, --truncate` - Truncate commands to 50 characters to prevent line wrapping

```
$ strace-parser trace.txt tree --truncate
28897 - exit: 1, cmd: /usr/bin/gitlab-ctl replicate-geo-database --host=...
  └─28898 - exit: 1, cmd: /opt/gitlab/embedded/bin/omnibus-ctl gitlab /opt/g...
     ├─{28899}
     ├─{28906}
     ├─{28913}
     ├─{28920}
     ├─{28927}
     ├─28905 - exit: 0, cmd: /usr/bin/locale -a
     │  └─{28907}
     ├─28912 - exit: 0, cmd: /bin/sh -c "/opt/gitlab/bin/gitlab-psql -d templat...
     │  ├─{28914}
     │  ├─28915 - exit: 0, cmd: /opt/gitlab/embedded/bin/psql -p 5432 -h /var/opt/...
     │  │  └─28917 - exit: 0, cmd: /usr/bin/id -n -u
     │  └─28916 - exit: 0, cmd: /bin/grep -x gitlabhq_production
     ├─28919 - exit: 0, cmd: /bin/sh -c "/opt/gitlab/bin/gitlab-psql -d gitlabh...
     │  ├─{28921}
     │  ├─28922 - exit: 0, cmd: /opt/gitlab/embedded/bin/psql -p 5432 -h /var/opt/...
     │  │  └─28924 - exit: 0, cmd: /usr/bin/id -n -u
     │  └─28923 - exit: 0, cmd: /bin/grep -x projects
     └─28926 - exit: 0, cmd: /bin/sh -c "/opt/gitlab/bin/gitlab-psql -d gitlabh...
        ├─{28928}
        └─28929 - exit: 0, cmd: /opt/gitlab/embedded/bin/psql -p 5432 -h /var/opt/...
           └─28930 - exit: 0, cmd: /usr/bin/id -n -u
```

---

## Interpreting Output

`strace` will significantly slow down syscalls execution, so do not consider the times listed
as accurate when comparing to how a program performs normally.

That said, it is very useful for understanding what calls are made and their _relative_ cost.  

### Example 1

```
$ strace-parser trace1.txt pid 97266

PID 97266
303 syscalls, active time: 112.503ms, total time: 112.503ms

  syscall                 count    total (ms)      max (ms)      avg (ms)      min (ms)    errors
  -----------------    --------    ----------    ----------    ----------    ----------    --------
  read                       30        43.257        37.403         1.442         0.011    ERESTARTSYS: 1
  close                      24        27.824        12.166         1.159         0.012
  open                       29        19.730         5.053         0.680         0.013    ENOENT: 7
  access                     21         6.892         0.988         0.328         0.013    ENOENT: 13
  lstat                       5         2.974         1.142         0.595         0.019    ENOENT: 4
  stat                       15         2.862         0.575         0.191         0.013    ENOENT: 3
  openat                      2         2.486         1.872         1.243         0.614
  getdents                    4         2.150         1.796         0.538         0.011
  rt_sigaction               59         1.111         0.121         0.019         0.010
  mmap                       33         0.838         0.066         0.025         0.012
  fstat                      29         0.670         0.116         0.023         0.011
  mprotect                   14         0.432         0.100         0.031         0.014
  munmap                      8         0.212         0.089         0.026         0.014
  write                       6         0.181         0.036         0.030         0.023
  execve                      1         0.175         0.175         0.175         0.175
  brk                         4         0.157         0.085         0.039         0.015
  rt_sigprocmask              3         0.130         0.084         0.043         0.018
  lseek                       2         0.089         0.074         0.045         0.015
  fcntl                       4         0.083         0.032         0.021         0.015
  set_robust_list             1         0.065         0.065         0.065         0.065
  dup2                        3         0.061         0.035         0.020         0.011
  getrlimit                   2         0.044         0.027         0.022         0.017
  arch_prctl                  1         0.026         0.026         0.026         0.026
  set_tid_address             1         0.022         0.022         0.022         0.022
  getcwd                      1         0.020         0.020         0.020         0.020
  setpgid                     1         0.012         0.012         0.012         0.012
  ---------------

  Program Executed: /opt/gitlab/embedded/bin/git
  Args: ["--git-dir" "/gitlab-data/git-data/repositories/group_name/project.git" "cat-file" "--batch"]

  Parent PID:  118534

  Slowest file open times for PID 97266:

    dur (ms)       timestamp            error         file name
  ----------    ---------------    ---------------    ---------
       5.053    08:42:44.933863           -           /gitlab-data/git-data/repositories/group_name/project.git/config
       3.115    08:42:44.925575           -           /gitlab-data/git-data/repositories/group_name/project.git/config
       2.653    08:42:44.898632           -           /gitlab-data/git-data/repositories/group_name/project.git/config
       2.239    08:42:44.916090           -           /gitlab-data/home/.gitconfig
       1.972    08:42:44.983603           -           /gitlab-data/git-data/repositories/group_name/project.git/packed-refs
       1.921    08:42:44.891691           -           /gitlab-data/git-data/repositories/group_name/project.git/HEAD
       1.872    08:42:44.981307           -           /gitlab-data/git-data/repositories/group_name/project.git/refs/
       1.831    08:42:44.930141           -           /gitlab-data/home/.gitconfig
       0.614    08:42:44.987032           -           /gitlab-data/git-data/repositories/group_name/project.git/objects/pack
       0.342    08:42:44.997547        ENOENT         /gitlab-data/git-data/repositories/group_name/project.git/objects/info/alternates
```

### Example 2

```
$ strace-parser trace2.txt pid 64205

PID 64205
243 syscalls, active time: 120.542ms, total time: 120.542ms

  syscall                 count    total (ms)      max (ms)      avg (ms)      min (ms)    errors
  -----------------    --------    ----------    ----------    ----------    ----------    --------
  rt_sigaction               59        21.174         0.908         0.359         0.110
  open                       23        13.623         1.464         0.592         0.200    ENOENT: 6
  mmap                       27        12.203         1.116         0.452         0.163
  read                       23        11.897         0.998         0.517         0.221
  fstat                      24        11.276         0.770         0.470         0.155
  close                      19        11.176         1.024         0.588         0.234
  access                     11         8.197         1.492         0.745         0.247    ENOENT: 3
  lstat                       5         6.525         2.624         1.305         0.627    ENOENT: 4
  mprotect                   14         4.998         0.798         0.357         0.208
  munmap                      8         3.646         0.820         0.456         0.212
  stat                        7         2.997         0.629         0.428         0.155    ENOENT: 3
  getdents                    4         2.870         0.865         0.717         0.538
  brk                         4         1.784         0.597         0.446         0.351
  openat                      2         1.735         0.918         0.867         0.817
  dup2                        3         1.451         0.652         0.484         0.196
  execve                      1         1.301         1.301         1.301         1.301
  rt_sigprocmask              3         1.223         0.488         0.408         0.266
  getcwd                      1         0.557         0.557         0.557         0.557
  set_robust_list             1         0.466         0.466         0.466         0.466
  set_tid_address             1         0.452         0.452         0.452         0.452
  getrlimit                   1         0.419         0.419         0.419         0.419
  setpgid                     1         0.382         0.382         0.382         0.382
  arch_prctl                  1         0.190         0.190         0.190         0.190
  exit_group                  1           n/a           n/a           n/a           n/a
  ---------------

  Program Executed: /opt/gitlab/embedded/bin/git
  Args: ["--git-dir" "/var/opt/gitlab-data/git-data/repositories/group_name/project.git" "for-each-ref" "--format=%(refname)" "refs/tags"]

  Parent PID:  30154

  Slowest file open times for PID 64205:

    dur (ms)       timestamp            error         file name
  ----------    ---------------    ---------------    ---------
       1.464    14:38:21.803101           -           /var/opt/gitlab-data/git-data/repositories/group_name/project.git/packed-refs
       1.237    14:38:21.749569           -           /var/opt/gitlab-data/git-data/repositories/group_name/project.git/config
       1.166    14:38:21.711738           -           /var/opt/gitlab-data/git-data/repositories/group_name/project.git/config
       0.979    14:38:21.736315           -           /var/opt/gitlab-data/home/.gitconfig
       0.938    14:38:21.702572           -           /var/opt/gitlab-data/git-data/repositories/group_name/project.git/HEAD
       0.918    14:38:21.788967           -           /var/opt/gitlab-data/git-data/repositories/group_name/project.git/refs/
       0.836    14:38:21.664860           -           /lib64/librt.so.1
       0.817    14:38:21.796232           -           /var/opt/gitlab-data/git-data/repositories/group_name/project.git/refs/tags/
       0.739    14:38:21.775371           -           /var/opt/gitlab-data/home/.gitconfig
       0.598    14:38:21.663682        ENOENT         /opt/gitlab/embedded/lib/librt.so.1
```

Here's a comparison of two git processes on different infrastructure.

  * Example 1 spends ~90 out of 112ms on I/O operations `read`, `open`, and `close`.
  * Example 2 is not bound by a specific type of action, but syscalls in general are slower.
    * 59 calls to `rt_sigaction` take 1ms for example 1, but 21ms for example 2.
    * 33 calls to `mmap` take < 1ms for example 1, but 27 calls to it take 12ms for example 2.
    * Most other syscalls are significantly slower, with the exceptions of calls that rely on the filesystem.

Based on this, we can guess that example 1 is bottlenecked by block I/O, while example 2 is bound by general system performance - perhaps high load.

## Known Issues

* PID reuse is not handled; separate processes with the same PID will be tracked as a single entity.
* Existing thread relationships are not removed when from a process when it executes `execve`.<|MERGE_RESOLUTION|>--- conflicted
+++ resolved
@@ -24,16 +24,12 @@
 
 I recommend using `strace -fttTyyy -s 1024` as default flags.
 
-<<<<<<< HEAD
 ## Building from Source
-=======
+
 **NOTE**: Because `strace` may slow down the target system by up to 10x,
 it is not recommended for use in a production environment
 except as a last resort. See [this article](http://www.brendangregg.com/blog/2014-05-11/strace-wow-much-syscall.html)
 for more information on the performance impacts of `strace`.
-
-## Building
->>>>>>> a731c1bc
 
 You'll need the Rust compiler 1.42 or above, which can be obtained at [https://rustup.rs/](https://rustup.rs/).
 
